use anyhow::{bail, Context, Result};
use colored::Colorize;
use include_dir::Dir;
use libloading::{Library, Symbol};
use log;
use rayon::iter::{IntoParallelIterator, ParallelIterator};
use std::{
    path::{Path, PathBuf},
    time::SystemTime,
};
use tree_sitter::{Language, Query};

use crate::{
    config::{self, GrammarConfig, GrammarSource, ModeConfig},
    git, Grammar, Mode,
};

const BUILD_DIR: &str = "build";
const GRAMMAR_DIR: &str = "grammars";
const LIBRARY_DIR: &str = "lib";
const QUERY_DIR: &str = "queries";

pub fn load_mode(config: ModeConfig) -> Result<Mode> {
    let ModeConfig {
        name,
        scope,
        injection_regex,
        patterns,
        comment,
        indentation,
        grammar: grammar_config,
<<<<<<< HEAD
        shebangs,
=======
>>>>>>> ad279698
    } = config;

    let grammar = grammar_config.and_then(|grammar_config| {
        let grammar_id = grammar_config.grammar_id.clone();
        log_on_error(&grammar_id, load_grammar(grammar_config.grammar_id))
    });

    Ok(Mode {
        name,
        scope,
        injection_regex,
        patterns,
<<<<<<< HEAD
        shebangs,
=======
>>>>>>> ad279698
        comment,
        indentation,
        grammar,
    })
}

fn load_grammar(grammar_id: String) -> Result<Grammar> {
    let language = load_language(&grammar_id)?;
    let make_query = |name| log_on_error(&grammar_id, load_query(language, &grammar_id, name));
    let [highlights, indents, injections, locals] =
        ["highlights", "indents", "injections", "locals"].map(make_query);

    Ok(Grammar {
        id: grammar_id,
        language,
        highlights,
        indents,
        injections,
        locals,
    })
}

fn load_query(language: Language, grammar_id: &str, name: &str) -> Result<Query> {
    let query_path = tree_sitter_query_dir(grammar_id)
        .map(|path| path.join(&format!("{}.scm", name)))
        .with_context(|| {
            format!(
                "Failed to build path to query grammar_id={} name={}",
                grammar_id, name
            )
        })?;
    let query_src = std::fs::read_to_string(&query_path)
        .with_context(|| format!("Failed to read query at {}", query_path.display()))?;
    Ok(Query::new(language, &query_src)?)
}

fn load_language(grammar_id: &str) -> Result<Language> {
    let library_path = tree_sitter_library_path(grammar_id)?;
    let library = unsafe { Library::new(&library_path) }
        .with_context(|| format!("Error opening dynamic library {library_path:?}"))?;

    let language_fn_name = format!("tree_sitter_{}", grammar_id.replace('-', "_"));
    let language = unsafe {
        let language_fn: Symbol<unsafe extern "C" fn() -> Language> = library
            .get(language_fn_name.as_bytes())
            .with_context(|| format!("Failed to load symbol {language_fn_name}"))?;
        language_fn()
    };

    std::mem::forget(library);
    Ok(language)
}

pub fn fetch_and_build_tree_sitter_parsers(
    mode_configs: &[ModeConfig],
    defaults: &Dir,
) -> Result<()> {
    mode_configs.into_par_iter().try_for_each(|config| {
        if let Some(ref grammar) = config.grammar {
<<<<<<< HEAD
            fetch_grammar(grammar)?;
            build_grammar(grammar, defaults)?;
=======
            let fetched = fetch_grammar(grammar)?;
            let built = build_grammar(grammar, defaults)?;
>>>>>>> ad279698
            log::info!(
                "{:>12} {} grammar {}",
                if fetched || built {
                    "Installed"
                } else {
                    "Up to date"
                }
                .bold()
                .bright_green(),
                grammar.grammar_id.bold().bright_blue(),
                "✅".green().dimmed(),
            );
        }
        Ok(())
    })
}

fn fetch_grammar(grammar: &GrammarConfig) -> Result<bool> {
    let (remote, revision) = match grammar.source {
        GrammarSource::Git {
            ref remote,
            ref revision,
            ..
        } => (remote, revision),
        _ => return Ok(false),
    };

<<<<<<< HEAD
    let grammar_dir = config::config_dir()?
        .join(BUILD_DIR)
        .join(&grammar.grammar_id);

=======
    let grammar_dir = tree_sitter_source_dir(&grammar.grammar_id)?;
>>>>>>> ad279698
    std::fs::create_dir_all(&grammar_dir).context(format!(
        "Could not create grammar directory {:?}",
        grammar_dir
    ))?;

    // Git init the grammar dir if it doesn't contain a .git directory
    if !grammar_dir.join(".git").is_dir() {
        git::run(&grammar_dir, ["init"])?;
    }

    // Make sure the remote matches the configuration
    let remote_changed = git::get_remote_url(&grammar_dir)
        .map(|current_remote| current_remote != *remote)
        .unwrap_or(true);
    if remote_changed {
        git::set_remote(&grammar_dir, remote)?;
    }

    // Make sure the checked out revision matches the configuration
    let revision_changed = remote_changed
        || git::get_revision(&grammar_dir)
            .map(|current_revision| current_revision != *revision)
            .unwrap_or(true);
    if revision_changed {
        git::run(&grammar_dir, ["fetch", "--depth", "1", "origin", revision])?;
        git::run(&grammar_dir, ["checkout", revision])?;

        log::info!(
            "{:>12} {} grammar {}#{}",
            "Downloading".bold().bright_cyan(),
            grammar.grammar_id.bold().bright_blue(),
            remote.dimmed(),
            revision[0..8].dimmed(),
        );
    }

    Ok(revision_changed)
}

fn build_grammar(grammar: &GrammarConfig, defaults: &Dir) -> Result<bool> {
    let (grammar_dir, subpath) = match grammar.source {
        GrammarSource::Local { ref path } => (path.clone(), None),
        GrammarSource::Git {
            path: ref subpath, ..
        } => (
<<<<<<< HEAD
            config::config_dir()?
                .join(BUILD_DIR)
                .join(&grammar.grammar_id),
=======
            tree_sitter_source_dir(&grammar.grammar_id)?,
>>>>>>> ad279698
            subpath.clone(),
        ),
    };

    // Make sure the tree sitter library directory exists
    {
        let library_dir = tree_sitter_library_dir()?;
        std::fs::create_dir_all(&library_dir).with_context(|| {
            format!("Could not create tree sitter library directory: {library_dir:?}",)
        })?;
    }

    let grammar_dir_entries = grammar_dir
        .read_dir()
        .with_context(|| format!("Failed to read directory {grammar_dir:?}.",))?;

    if grammar_dir_entries.count() == 0 {
        bail!("Directory {grammar_dir:?} is empty.",);
    };

    copy_tree_sitter_queries(&grammar.grammar_id, &grammar_dir, defaults)?;

    // Build the tree sitter library
    let paths = TreeSitterPaths::new(grammar_dir.clone(), subpath);
    build_tree_sitter_library(&grammar.grammar_id, &paths).with_context(|| {
        format!(
            "Failed to build tree sitter library for `{grammar_id}` in {grammar_dir}",
            grammar_id = grammar.grammar_id,
            grammar_dir = grammar_dir.display()
        )
    })
}

fn build_tree_sitter_library(grammar_id: &str, paths: &TreeSitterPaths) -> Result<bool> {
    let library_path = tree_sitter_library_path(grammar_id)?;
    let should_recompile = paths.should_recompile(&library_path)?;

    if !should_recompile {
        return Ok(false);
    }

    log::info!(
        "{:>12} {} grammar {}",
        "Building".bold().bright_cyan(),
        grammar_id.bold().bright_blue(),
        library_path.to_string_lossy().dimmed(),
    );

    let mut compiler = cc::Build::new();
    compiler
        .cpp(true)
        .warnings(false)
        .include(&paths.source)
        .opt_level(3)
        .cargo_metadata(false)
        .shared_flag(true)
        .host(BUILD_TARGET)
        .target(BUILD_TARGET);

    let mut command = compiler.try_get_compiler()?.to_command();
    if cfg!(windows) {
        command.arg(&paths.parser);
        if let Some(TreeSitterScannerSource { ref path, .. }) = paths.scanner {
            command.arg(&path);
        }
        command.arg(format!("/out:{}", library_path.to_str().unwrap()));
    } else {
        command
            .arg("-fPIC")
            .arg("-fno-exceptions")
            .arg("-xc")
            .arg(&paths.parser)
            .arg("-o")
            .arg(&library_path);
        if let Some(TreeSitterScannerSource { ref path, cpp }) = paths.scanner {
            if cpp {
                command.arg("-xc++");
            } else {
                command.arg("-xc").arg("-std=c99");
            }
            command.arg(path);
        }
    }

    // Compile the tree sitter library
    let command_str = format!("{command:?}");
    log::debug!(
        "{:>12} {} {command_str}",
        "Running".bold().dimmed(),
        grammar_id.bold().bright_blue(),
    );
    let output = command
        .output()
        .with_context(|| format!("Failed to run C compiler. Command: {command_str}"))?;
    if !output.status.success() {
        bail!(
            "Parser compilation failed:\nCommand: {command_str}\nStdout: {}\nStderr: {}",
            String::from_utf8_lossy(&output.stdout),
            String::from_utf8_lossy(&output.stderr)
        );
    }

    Ok(true)
}

struct TreeSitterScannerSource {
    path: PathBuf,
    cpp: bool,
}

struct TreeSitterPaths {
    source: PathBuf,
    parser: PathBuf,
    scanner: Option<TreeSitterScannerSource>,
}

impl TreeSitterPaths {
    fn new(repo: PathBuf, relative: Option<PathBuf>) -> Self {
        // Resolve subpath within the repo if any
        let subpath = relative.map(|subpath| repo.join(subpath)).unwrap_or(repo);

        // Source directory
        let source = subpath.join("src");

        // Path to parser source
        let parser = source.join("parser.c");

        // Path to scanner if any
        let mut scanner_path = source.join("scanner.c");
        let scanner = if scanner_path.exists() {
            Some(TreeSitterScannerSource {
                path: scanner_path,
                cpp: false,
            })
        } else {
            scanner_path.set_extension("cc");
            if scanner_path.exists() {
                Some(TreeSitterScannerSource {
                    path: scanner_path,
                    cpp: true,
                })
            } else {
                None
            }
        };

        Self {
            source,
            parser,
            scanner,
        }
    }

    fn should_recompile(&self, library_path: &Path) -> Result<bool> {
        let mtime = |path| mtime(path).context("Failed to compare source and library timestamps");
        if !library_path.exists() {
            return Ok(true);
        };
        let library_mtime = mtime(library_path)?;
        if mtime(&self.parser)? > library_mtime {
            return Ok(true);
        }
        if let Some(TreeSitterScannerSource { ref path, .. }) = self.scanner {
            if mtime(path)? > library_mtime {
                return Ok(true);
            }
        }
        Ok(false)
    }
}

<<<<<<< HEAD
=======
fn tree_sitter_source_dir(grammar_id: &str) -> Result<PathBuf> {
    Ok(config::config_dir()?
        .join(BUILD_DIR)
        .join(&format!("tree-sitter-{}", grammar_id)))
}

>>>>>>> ad279698
fn tree_sitter_query_dir(grammar_id: &str) -> Result<PathBuf> {
    Ok(config::config_dir()?
        .join(GRAMMAR_DIR)
        .join(QUERY_DIR)
        .join(grammar_id))
}

fn tree_sitter_library_dir() -> Result<PathBuf> {
    Ok(config::config_dir()?.join(GRAMMAR_DIR).join(LIBRARY_DIR))
}

fn tree_sitter_library_name(grammar_id: &str) -> String {
    format!("tree-sitter-{grammar_id}")
}

fn tree_sitter_library_path(grammar_id: &str) -> Result<PathBuf> {
    let mut library_path = tree_sitter_library_dir()?.join(tree_sitter_library_name(grammar_id));
    library_path.set_extension(LIBRARY_EXTENSION);
    Ok(library_path)
}

fn copy_tree_sitter_queries(grammar_id: &str, source: &Path, defaults: &Dir) -> Result<()> {
    let query_dir_dest = tree_sitter_query_dir(grammar_id)?;
    std::fs::create_dir_all(&query_dir_dest).with_context(|| {
        format!(
            "Could not create grammar queries directory {}",
            query_dir_dest.display()
        )
    })?;

    for query_name in ["highlights", "indents", "locals", "injections"] {
        let query_filename = PathBuf::from(format!("{}.scm", query_name));

        // Query destination path
        let query_dest = query_dir_dest.join(&query_filename);

        // If query file already exists at destination, don't overwrite it
        if query_dest.exists() {
            log::debug!(
                "{:>12} {} {} query; already exists {}",
                "Skip".bold().dimmed(),
                grammar_id.bold().bright_blue(),
                query_name,
                format!("{}", query_dest.display()).dimmed(),
            );
            continue;
        }
<<<<<<< HEAD

        // If the packaged default overrides contain the query, use it
        let query_override = defaults
            .get_file(
                &PathBuf::from(QUERY_DIR)
                    .join(grammar_id)
                    .join(&query_filename),
            )
            .map(|file| file.contents());
        if let Some(query_source) = query_override {
            log::debug!(
                "{:>12} {} query {}; using packaged override for {}",
                "Copying".bold().dimmed(),
                grammar_id.bold().bright_blue(),
                query_name,
                query_dest.display(),
            );
            // log::info!("Using packaged query override for {}", query_dest.display());
            log_on_error(grammar_id, std::fs::write(query_dest, query_source));
            continue;
        }

=======

        // If the packaged default overrides contain the query, use it
        let query_override = defaults
            .get_file(
                &PathBuf::from(QUERY_DIR)
                    .join(grammar_id)
                    .join(&query_filename),
            )
            .map(|file| file.contents());
        if let Some(query_source) = query_override {
            log::debug!(
                "{:>12} {} query {}; using packaged override for {}",
                "Copying".bold().dimmed(),
                grammar_id.bold().bright_blue(),
                query_name,
                query_dest.display(),
            );
            // log::info!("Using packaged query override for {}", query_dest.display());
            log_on_error(grammar_id, std::fs::write(query_dest, query_source));
            continue;
        }

>>>>>>> ad279698
        // Otherwise, copy it from the git repo, if available
        let query_src = source.join(QUERY_DIR).join(query_filename);
        if query_src.exists() {
            log_on_error(
                grammar_id,
                std::fs::copy(&query_src, &query_dest).with_context(|| {
                    format!(
                        "Could not copy {} -> {}",
                        query_src.display(),
                        query_dest.display()
                    )
                }),
            );
        } else {
            log::debug!(
                "{:>12} {} {} query {}",
                "Missing".bold().dimmed(),
                grammar_id.bold().bright_blue(),
                query_name,
                format!("{}", query_src.display()).dimmed(),
            );
        }
    }

    Ok(())
}

fn log_on_error<T, E: std::fmt::Display>(
    grammar_id: &str,
    result: std::result::Result<T, E>,
) -> Option<T> {
    match result {
        Err(error) => {
            log::error!(
                "{:>12} {} {}",
                "Error".bold().bright_red(),
                grammar_id.bold().bright_blue(),
                error
            );
            None
        }
        Ok(value) => Some(value),
    }
}

fn mtime(path: &Path) -> Result<SystemTime> {
    Ok(std::fs::metadata(path)?.modified()?)
}

const BUILD_TARGET: &str = env!("BUILD_TARGET");

#[cfg(unix)]
const LIBRARY_EXTENSION: &str = "so";
#[cfg(windows)]
const LIBRARY_EXTENSION: &str = "dll";<|MERGE_RESOLUTION|>--- conflicted
+++ resolved
@@ -29,10 +29,7 @@
         comment,
         indentation,
         grammar: grammar_config,
-<<<<<<< HEAD
         shebangs,
-=======
->>>>>>> ad279698
     } = config;
 
     let grammar = grammar_config.and_then(|grammar_config| {
@@ -45,10 +42,7 @@
         scope,
         injection_regex,
         patterns,
-<<<<<<< HEAD
         shebangs,
-=======
->>>>>>> ad279698
         comment,
         indentation,
         grammar,
@@ -108,13 +102,8 @@
 ) -> Result<()> {
     mode_configs.into_par_iter().try_for_each(|config| {
         if let Some(ref grammar) = config.grammar {
-<<<<<<< HEAD
-            fetch_grammar(grammar)?;
-            build_grammar(grammar, defaults)?;
-=======
             let fetched = fetch_grammar(grammar)?;
             let built = build_grammar(grammar, defaults)?;
->>>>>>> ad279698
             log::info!(
                 "{:>12} {} grammar {}",
                 if fetched || built {
@@ -142,14 +131,7 @@
         _ => return Ok(false),
     };
 
-<<<<<<< HEAD
-    let grammar_dir = config::config_dir()?
-        .join(BUILD_DIR)
-        .join(&grammar.grammar_id);
-
-=======
     let grammar_dir = tree_sitter_source_dir(&grammar.grammar_id)?;
->>>>>>> ad279698
     std::fs::create_dir_all(&grammar_dir).context(format!(
         "Could not create grammar directory {:?}",
         grammar_dir
@@ -195,13 +177,7 @@
         GrammarSource::Git {
             path: ref subpath, ..
         } => (
-<<<<<<< HEAD
-            config::config_dir()?
-                .join(BUILD_DIR)
-                .join(&grammar.grammar_id),
-=======
             tree_sitter_source_dir(&grammar.grammar_id)?,
->>>>>>> ad279698
             subpath.clone(),
         ),
     };
@@ -373,15 +349,12 @@
     }
 }
 
-<<<<<<< HEAD
-=======
 fn tree_sitter_source_dir(grammar_id: &str) -> Result<PathBuf> {
     Ok(config::config_dir()?
         .join(BUILD_DIR)
         .join(&format!("tree-sitter-{}", grammar_id)))
 }
 
->>>>>>> ad279698
 fn tree_sitter_query_dir(grammar_id: &str) -> Result<PathBuf> {
     Ok(config::config_dir()?
         .join(GRAMMAR_DIR)
@@ -429,7 +402,6 @@
             );
             continue;
         }
-<<<<<<< HEAD
 
         // If the packaged default overrides contain the query, use it
         let query_override = defaults
@@ -452,30 +424,6 @@
             continue;
         }
 
-=======
-
-        // If the packaged default overrides contain the query, use it
-        let query_override = defaults
-            .get_file(
-                &PathBuf::from(QUERY_DIR)
-                    .join(grammar_id)
-                    .join(&query_filename),
-            )
-            .map(|file| file.contents());
-        if let Some(query_source) = query_override {
-            log::debug!(
-                "{:>12} {} query {}; using packaged override for {}",
-                "Copying".bold().dimmed(),
-                grammar_id.bold().bright_blue(),
-                query_name,
-                query_dest.display(),
-            );
-            // log::info!("Using packaged query override for {}", query_dest.display());
-            log_on_error(grammar_id, std::fs::write(query_dest, query_source));
-            continue;
-        }
-
->>>>>>> ad279698
         // Otherwise, copy it from the git repo, if available
         let query_src = source.join(QUERY_DIR).join(query_filename);
         if query_src.exists() {
